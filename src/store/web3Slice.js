--- conflicted
+++ resolved
@@ -1,4 +1,4 @@
-import { createSlice } from "@reduxjs/toolkit";
+import { createSlice } from "@reduxjs/toolkit"
 
 const web3Slice = createSlice({
   name: "web3",
@@ -8,77 +8,43 @@
     approvals: [],
   },
   reducers: {
-setAccount: (state, action) => {
-  state.account = action.payload; // ✅ Keep wallet as a string
-},
-setNetwork: (state, action) => {
-  state.network = parseInt(action.payload, 10);  // ✅ Ensure it's always a number
-},
-<<<<<<< HEAD
-setApprovals: (state, action) => {
-  state.approvals = action.payload;
-},
+    setAccount: (state, action) => {
+      state.account = action.payload // ✅ Keep wallet as a string
+    },
+    setNetwork: (state, action) => {
+      state.network = Number.parseInt(action.payload, 10) // ✅ Ensure it's always a number
+    },
+    setApprovals: (state, action) => {
+      state.approvals = action.payload
+    },
     resetWeb3: (state) => {
-      state.account = null;
-      state.network = null;
-      state.approvals = [];
+      console.log("🛑 Resetting Web3 State")
+      state.account = null
+      state.network = null
+      // We're keeping approvals as is
     },
-addApproval: (state, action) => {
-  const index = state.approvals.findIndex(
-    (a) => a.contract === action.payload.contract && a.spender === action.payload.spender
-  );
-  if (index !== -1) {
-    state.approvals[index] = action.payload;
-  } else {
-    state.approvals.push(action.payload);
-  }
-},
-removeApproval: (state, action) => {
-  state.approvals = state.approvals.filter(
-    (approval) =>
-      !(approval.contract === action.payload.contract && approval.spender === action.payload.spender)
-  );
-},
-=======
-resetWeb3: (state) => {
-    console.log("🛑 Resetting Web3 State");
-    state.account = null;
-    state.network = null;
-    // ❌ Do NOT reset approvals here
-    // state.approvals = [];
-},
-addApproval: (state, action) => {
-    console.log("🚀 Attempting to Add Approval:", action.payload);
-
-    // Clone state before modifying to force Redux update
-    const newApprovals = [...state.approvals];
-
-    // Prevent duplicates
-    const exists = newApprovals.some(
-        (a) => a.contract === action.payload.contract && a.spender === action.payload.spender
-    );
-
-    if (!exists) {
-        newApprovals.push(action.payload); // ✅ Push new approval
-        state.approvals = newApprovals; // ✅ Force new reference for Redux
-        console.log("✅ Approval Added to Redux:", state.approvals);
-    } else {
-        console.log("⚠️ Approval Already Exists in Redux:", action.payload);
-    }
-},
-
-
-
-
+    addApproval: (state, action) => {
+      console.log("🚀 Attempting to Add Approval:", action.payload)
+      const index = state.approvals.findIndex(
+        (a) => a.contract === action.payload.contract && a.spender === action.payload.spender,
+      )
+      if (index !== -1) {
+        state.approvals[index] = action.payload
+        console.log("✅ Approval Updated in Redux:", action.payload)
+      } else {
+        state.approvals.push(action.payload)
+        console.log("✅ New Approval Added to Redux:", action.payload)
+      }
+    },
     removeApproval: (state, action) => {
       state.approvals = state.approvals.filter(
-        (approval) =>
-          !(approval.token === action.payload.token && approval.spender === action.payload.spender)
-      );
+        (approval) => !(approval.contract === action.payload.contract && approval.spender === action.payload.spender),
+      )
+      console.log("🗑️ Approval Removed from Redux:", action.payload)
     },
->>>>>>> 4a3c5b6b
   },
-});
+})
 
-export const { setAccount, setNetwork, resetWeb3, addApproval, removeApproval } = web3Slice.actions;
-export default web3Slice.reducer;+export const { setAccount, setNetwork, setApprovals, resetWeb3, addApproval, removeApproval } = web3Slice.actions
+
+export default web3Slice.reducer
